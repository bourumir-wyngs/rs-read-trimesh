--- conflicted
+++ resolved
@@ -17,15 +17,6 @@
 tobj = "4.0"
 dae-parser = "0.11.0"
 
-<<<<<<< HEAD
-parry17 = { package = "parry3d", version = "0.17", optional = true }
-parry18 = { package = "parry3d", version = "0.18", optional = true }
-
-[features]
-use-parry-17 = ["parry17"]
-use-parry-18 = ["parry18"]
-default = ["parry17"]
-=======
 parry13 = { package = "parry3d", version = ">=0.9, <0.14", optional = true }
 parry17 = { package = "parry3d", version = ">=0.14, <0.18", optional = true }
 parry18 = { package = "parry3d", version = "0.18", optional = true }
@@ -35,6 +26,5 @@
 use-parry-14_17 = ["parry17"]
 use-parry-18 = ["parry18"]
 default = ["parry13"]
->>>>>>> 2999a274
 
 # cargo test --features use-parry-18 --no-default-features