--- conflicted
+++ resolved
@@ -1,14 +1,11 @@
 use rs_read_trimesh::{load_trimesh, load_trimesh_with_flags};
 use std::path::Path;
 
-<<<<<<< HEAD
-=======
 #[cfg(feature = "parry13")]
 use {parry13::math::Point,
      parry13::shape::{TriMesh, TriMeshFlags}
 };
 
->>>>>>> 2999a274
 #[cfg(feature = "parry17")]
 use {parry17::math::Point,
      parry17::shape::{TriMesh, TriMeshFlags}
