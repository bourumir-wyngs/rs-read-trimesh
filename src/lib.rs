use dae_parser::{ArrayElement, Document, GeometryElement, LibraryElement, Primitive, Semantic};
use ply_rs_bw::parser::Parser;
use ply_rs_bw::ply::{DefaultElement, Property};
use std::fs::File;
use std::io::BufReader;
use std::path::Path;
use stl_io::read_stl;
use tobj;

<<<<<<< HEAD
#[cfg(feature = "parry17")]
use {parry17::math::Point,
     parry17::na::Point3,
     parry17::shape::{TriMesh, TriMeshFlags}
};

#[cfg(feature = "parry18")]
use {parry18::math::Point,
     parry18::na::Point3,
     parry18::shape::{TriMesh, TriMeshFlags}
};


=======
#[cfg(feature = "parry13")]
use {
    parry13::math::Point,
    parry13::na::Point3,
    parry13::shape::{TriMesh, TriMeshFlags},
};

#[cfg(feature = "parry17")]
use {
    parry17::math::Point,
    parry17::na::Point3,
    parry17::shape::{TriMesh, TriMeshFlags},
};

#[cfg(feature = "parry18")]
use {
    parry18::math::Point,
    parry18::na::Point3,
    parry18::shape::{TriMesh, TriMeshFlags},
};

>>>>>>> 2999a274
/// Loads a 3D triangular mesh (TriMesh) from a given file, applies optional scaling
/// and returns the constructed mesh. This function supports multiple formats.
///
/// # Arguments
///
/// * `file_path` - A string slice that represents the path to the input file containing the 3D mesh.
/// * `scale` - A floating-point value used to apply scaling to the vertex data.
///             If `scale` is 1.0, no scaling is applied. For ply files scaling is more part of
///             the format, as they are unit-agnostic and may come in meters, millimeters or inches.
///
/// This function applies flags FIX_INTERNAL_EDGES and MERGE_DUPLICATE_VERTICES. For precise control
/// over flags, use `load_trimesh_with_flags`
///
/// # Returns
///
/// * `Ok(TriMesh)` - The loaded and scaled `TriMesh` object containing the vertices and indices
/// * `Err(String)` - If the file format is unsupported, or an error occurs during the loading process.
///
/// # Supported Formats
///
/// This function determines the file type based on the file extension:
/// * `.stl` - Standard Tessellation Language files.
/// * `.ply` - Polygon files that can represent geometric 3D data.
/// * `.obj` - Wavefront OBJ files.
/// * `.dae` - Collada files
///
/// # Errors
///
/// Returns an error in the following cases:
/// * If the file extension is not supported.
/// * If the file cannot be read or parsed by the respective loader.
///
/// # Example
///
/// ```rust
/// use rs_read_trimesh::load_trimesh;
///
/// let file_path = "example.ply";
/// let scale = 0.001; // Let's assume ply is in mm and we want in meters
///
/// match load_trimesh(file_path, scale) {
///     Ok(mesh) => {
///         println!("Successfully loaded and scaled mesh with {} vertices.", mesh.vertices().len());
///     }
///     Err(e) => {
///         eprintln!("Failed to load mesh: {}", e);
///     }
/// }
/// ```
pub fn load_trimesh(file_path: &str, scale: f32) -> Result<TriMesh, String> {
    #[cfg(feature = "parry13")]
    return load_trimesh_with_flags(file_path, scale, TriMeshFlags::MERGE_DUPLICATE_VERTICES);

    #[cfg(any(feature = "parry18", feature = "parry17"))]
    return load_trimesh_with_flags(
        file_path,
        scale,
        TriMeshFlags::FIX_INTERNAL_EDGES | TriMeshFlags::MERGE_DUPLICATE_VERTICES,
    );
}

/// Loads a 3D triangular mesh (TriMesh) from a given file. Allows specifying flags
/// (that is important if default flags make unwanted changes of the mesh content).
/// See `load_trimesh,` for example, and a more detailed description.
pub fn load_trimesh_with_flags(
    file_path: &str,
    scale: f32,
    flags: TriMeshFlags,
) -> Result<TriMesh, String> {
    let path = Path::new(file_path);
    let mut vertices;
    let indices;

    // Determine the file extension and call the appropriate loader
    (vertices, indices) = match path
        .extension()
        .and_then(|ext| ext.to_str())
        .map(|ext| ext.to_lowercase())
        .as_deref() // Convert Option<String> to Option<&str> for matching
    {
        Some("stl") => load_trimesh_from_stl(file_path)?,
        Some("ply") => load_trimesh_from_ply(file_path)?,
        Some("obj") => load_trimesh_from_obj(file_path)?,
        Some("dae") => load_trimesh_from_dae(file_path)?,
        _ => {
            return Err(format!(
                "Unsupported file extension for '{}', only .stl, .ply, and .obj are supported.",
                file_path
            ));
        }
    };

    // Apply scaling in place to all vertices
    if (scale - 1.0).abs() > f32::EPSILON {
        for vertex in &mut vertices {
            *vertex *= scale; // Scale the vertex in place
        }
    }

    // Create and return the TriMesh
    #[cfg(feature = "parry18")]
    {
        return TriMesh::with_flags(vertices, indices, flags).map_err(|e| e.to_string());
    }

<<<<<<< HEAD
    #[cfg(feature = "parry17")]
    {
        return Ok(TriMesh::with_flags(vertices, indices, flags))
=======
    #[cfg(any(feature = "parry13", feature = "parry17"))]
    {
        return Ok(TriMesh::with_flags(vertices, indices, flags));
>>>>>>> 2999a274
    }
}

/// Function to load a TriMesh from a PLY file
fn load_trimesh_from_ply(ply_file_path: &str) -> Result<(Vec<Point<f32>>, Vec<[u32; 3]>), String> {
    // Open the file
    let file = File::open(ply_file_path)
        .map_err(|err| format!("Could not open .ply file '{}': {}", ply_file_path, err))?;
    let mut reader = BufReader::new(file);

    // Create a PLY parser and parse the header
    let parser = Parser::<DefaultElement>::new();
    let ply = parser
        .read_ply(&mut reader)
        .map_err(|err| format!("Could not parse .ply file '{}': {}", ply_file_path, err))?;

    // Initialize containers for vertices and indices
    let mut vertices = Vec::new();
    let mut indices = Vec::new();

    // Extract vertices
    if let Some(vertices_elem) = ply.payload.get("vertex") {
        for vertex in vertices_elem {
            let x = vertex
                .get("x")
                .ok_or_else(|| "Missing 'x' coordinate in vertex".to_string())
                .and_then(|prop| match prop {
                    Property::Float(val) => Ok(*val),
                    Property::Double(val) => Ok(*val as f32),
                    _ => Err("Unexpected type for vertex 'x' coordinate".to_string()),
                })?;

            let y = vertex
                .get("y")
                .ok_or_else(|| "Missing 'y' coordinate in vertex".to_string())
                .and_then(|prop| match prop {
                    Property::Float(val) => Ok(*val),
                    Property::Double(val) => Ok(*val as f32),
                    _ => Err("Unexpected type for vertex 'y' coordinate".to_string()),
                })?;

            let z = vertex
                .get("z")
                .ok_or_else(|| "Missing 'z' coordinate in vertex".to_string())
                .and_then(|prop| match prop {
                    Property::Float(val) => Ok(*val),
                    Property::Double(val) => Ok(*val as f32),
                    _ => Err("Unexpected type for vertex 'z' coordinate".to_string()),
                })?;

            vertices.push(Point::new(x, y, z));
        }
    } else {
        return Err("No 'vertex' payload found in the .ply file".to_string());
    }

    // Extract faces (indices)
    if let Some(faces_elem) = ply.payload.get("face") {
        for (i, face) in faces_elem.iter().enumerate() {
            match face.get("vertex_indices") {
                Some(Property::ListUInt(indices_list)) => {
                    indices.push(extract_indices(indices_list, i)?);
                }
                Some(Property::ListInt(indices_list)) => {
                    indices.push(extract_indices(indices_list, i)?);
                }
                Some(Property::ListUShort(indices_list)) => {
                    indices.push(extract_indices(indices_list, i)?);
                }
                Some(Property::ListShort(indices_list)) => {
                    indices.push(extract_indices(indices_list, i)?);
                }

                Some(_) => {
                    return Err(format!(
                        "Unexpected property type for 'vertex_indices' in face {}",
                        i
                    ));
                }
                None => {
                    return Err(format!("Missing 'vertex_indices' property for face {}", i));
                }
            }
        }
    } else {
        return Err("No 'face' payload found in the PLY file".to_string());
    }

    Ok((vertices, indices))
}

// Helper function to handle index extraction
fn extract_indices<T>(indices_list: &[T], i: usize) -> Result<[u32; 3], String>
where
    T: TryInto<u32> + Copy,
    <T as TryInto<u32>>::Error: std::fmt::Debug,
{
    if indices_list.len() < 3 {
        return Err(format!("Insufficient indices for a triangle in face {}", i));
    }

    let a = indices_list[0]
        .try_into()
        .map_err(|_| format!("Failed to convert index 0 in face {} to u32", i))?;
    let b = indices_list[1]
        .try_into()
        .map_err(|_| format!("Failed to convert index 1 in face {} to u32", i))?;
    let c = indices_list[2]
        .try_into()
        .map_err(|_| format!("Failed to convert index 2 in face {} to u32", i))?;

    Ok([a, b, c])
}

/// Function to load a TriMesh from an STL file
fn load_trimesh_from_stl(stl_file_path: &str) -> Result<(Vec<Point<f32>>, Vec<[u32; 3]>), String> {
    // Open the STL file
    let file = File::open(stl_file_path)
        .map_err(|err| format!("Could not open STL file {}: {}", stl_file_path, err))?;
    let mut reader = BufReader::new(file);

    // Read the STL file into IndexedMesh
    let stl = read_stl(&mut reader)
        .map_err(|err| format!("Could not parse STL file {}: {}", stl_file_path, err))?;

    // Extract vertices and convert them to Point3<f32>
    let vertices: Vec<Point<f32>> = stl
        .vertices
        .into_iter()
        .map(|vertex| Point::new(vertex[0], vertex[1], vertex[2]))
        .collect();

    // Convert face indices from `usize` to `u32` and handle any potential issues
    let indices: Vec<[u32; 3]> = stl
        .faces
        .into_iter()
        .map(|face| {
            let mut converted_face = [0u32; 3];
            for (i, &vertex_index) in face.vertices.iter().enumerate() {
                converted_face[i] = vertex_index.try_into().map_err(|_| {
                    format!(
                        "Could not convert vertex index {} in face {:?} to u32",
                        vertex_index, face.vertices
                    )
                })?;
            }
            Ok(converted_face)
        })
        .collect::<Result<Vec<[u32; 3]>, String>>()?; // Collect and propagate errors

    Ok((vertices, indices))
}

/// Function to load a TriMesh from an OBJ file
fn load_trimesh_from_obj(obj_file_path: &str) -> Result<(Vec<Point<f32>>, Vec<[u32; 3]>), String> {
    // Load the OBJ file using the `tobj` library
    let (models, _) = tobj::load_obj(obj_file_path, &tobj::LoadOptions::default())
        .map_err(|e| format!("Failed to load .obj file '{}': {}", obj_file_path, e))?;

    // Collect vertices and indices
    let mut vertices = Vec::new();
    let mut indices = Vec::new();

    for model in models {
        let mesh = model.mesh;

        // Extract vertices
        vertices.extend(
            mesh.positions
                .chunks_exact(3)
                .map(|chunk| Point::new(chunk[0], chunk[1], chunk[2])),
        );

        // Extract indices (assume triangulated mesh)
        indices.extend(
            mesh.indices
                .chunks_exact(3)
                .map(|chunk| [chunk[0], chunk[1], chunk[2]]),
        );
    }

    Ok((vertices, indices))
}

fn load_trimesh_from_dae(dae_file_path: &str) -> Result<(Vec<Point3<f32>>, Vec<[u32; 3]>), String> {
    // Open the file
    let file = File::open(Path::new(dae_file_path))
        .map_err(|e| format!("Failed to open .dae file: {}", e))?;
    let reader = BufReader::new(file);

    // Parse the Collada document
    let document =
        Document::from_reader(reader).map_err(|e| format!("Failed to parse .dae file {:?}", e))?;

    let mut meshes = Vec::new();

    // Iterate through geometries in the document
    for geometry in document.library.iter() {
        if let LibraryElement::Geometries(geometry) = geometry {
            for item in geometry.items.iter() {
                if let GeometryElement::Mesh(mesh) = &item.element {
                    let mut mesh_vertices = Vec::new();
                    let mut mesh_indices = Vec::new();

                    if let Some(vertices) = &mesh.vertices {
                        for input in vertices.inputs.iter() {
                            if input.semantic == Semantic::Position {
                                let source_uri = input.source.to_string();
                                let source_id =
                                    source_uri.strip_prefix('#').unwrap_or(&*source_uri);

                                for source in mesh.sources.iter() {
                                    if let Some(id) = &source.id {
                                        if id == &source_id {
                                            if let Some(positions) = &source.array {
                                                if let ArrayElement::Float(positions) = positions {
                                                    mesh_vertices.reserve(positions.len() / 3);
                                                    for pos in positions.chunks_exact(3) {
                                                        mesh_vertices.push(Point3::new(
                                                            pos[0], pos[1], pos[2],
                                                        ));
                                                    }
                                                }
                                            }
                                        }
                                    }
                                }
                            }
                        }

                        for primitive in mesh.elements.iter() {
                            if let Primitive::Triangles(triangles) = primitive {
                                if let Some(prim) = &triangles.data.prim {
                                    for pos in prim.chunks_exact(3) {
                                        // It is already 3 member vectors of u32
                                        mesh_indices.push([pos[0], pos[1], pos[2]]);
                                    }
                                }
                            }
                        }

                        if !mesh_vertices.is_empty() {
                            meshes.push((mesh_vertices, mesh_indices));
                        }
                    }
                }
            }
        }
    }

    if meshes.is_empty() {
        Err("The .dae file contains no mesh".to_string())
    } else {
        Ok(merge_meshes(meshes))
    }
}

fn merge_meshes(
    meshes: Vec<(Vec<Point3<f32>>, Vec<[u32; 3]>)>,
) -> (Vec<Point3<f32>>, Vec<[u32; 3]>) {
    if meshes.len() == 1 {
        return meshes.into_iter().next().unwrap();
    }

    let mut merged_vertices = Vec::new();
    let mut merged_indices = Vec::new();
    let mut vertex_offset = 0u32;

    for (vertices, indices) in meshes {
        // Add vertices
        merged_vertices.extend(vertices.iter().cloned());

        // Adjust indices and add them
        merged_indices.extend(
            indices
                .into_iter()
                .map(|[i0, i1, i2]| [i0 + vertex_offset, i1 + vertex_offset, i2 + vertex_offset]),
        );

        // Update vertex offset for next mesh
        vertex_offset += vertices.len() as u32;
    }

    (merged_vertices, merged_indices)
}

#[cfg(test)]
mod tests {
    use super::*;

    #[test]
    fn test_merge_meshes() {
        fn point(x: f32, y: f32, z: f32) -> Point3<f32> {
            Point3::new(x, y, z)
        }

        let mesh1 = (
            vec![
                point(0.0, 0.0, 0.0),
                point(1.0, 0.0, 0.0),
                point(0.0, 1.0, 0.0),
            ],
            vec![[0, 1, 2]],
        );

        let mesh2 = (
            vec![
                point(1.0, 1.0, 0.0),
                point(2.0, 1.0, 0.0),
                point(1.0, 2.0, 0.0),
            ],
            vec![[0, 1, 2]],
        );

        let (merged_vertices, merged_indices) = merge_meshes(vec![mesh1, mesh2]);

        let expected_vertices = vec![
            point(0.0, 0.0, 0.0),
            point(1.0, 0.0, 0.0),
            point(0.0, 1.0, 0.0),
            point(1.0, 1.0, 0.0),
            point(2.0, 1.0, 0.0),
            point(1.0, 2.0, 0.0),
        ];

        let expected_indices = vec![[0, 1, 2], [3, 4, 5]];

        assert_eq!(merged_vertices, expected_vertices);
        assert_eq!(merged_indices, expected_indices);
    }
}<|MERGE_RESOLUTION|>--- conflicted
+++ resolved
@@ -7,21 +7,6 @@
 use stl_io::read_stl;
 use tobj;
 
-<<<<<<< HEAD
-#[cfg(feature = "parry17")]
-use {parry17::math::Point,
-     parry17::na::Point3,
-     parry17::shape::{TriMesh, TriMeshFlags}
-};
-
-#[cfg(feature = "parry18")]
-use {parry18::math::Point,
-     parry18::na::Point3,
-     parry18::shape::{TriMesh, TriMeshFlags}
-};
-
-
-=======
 #[cfg(feature = "parry13")]
 use {
     parry13::math::Point,
@@ -43,7 +28,6 @@
     parry18::shape::{TriMesh, TriMeshFlags},
 };
 
->>>>>>> 2999a274
 /// Loads a 3D triangular mesh (TriMesh) from a given file, applies optional scaling
 /// and returns the constructed mesh. This function supports multiple formats.
 ///
@@ -149,15 +133,9 @@
         return TriMesh::with_flags(vertices, indices, flags).map_err(|e| e.to_string());
     }
 
-<<<<<<< HEAD
-    #[cfg(feature = "parry17")]
-    {
-        return Ok(TriMesh::with_flags(vertices, indices, flags))
-=======
     #[cfg(any(feature = "parry13", feature = "parry17"))]
     {
         return Ok(TriMesh::with_flags(vertices, indices, flags));
->>>>>>> 2999a274
     }
 }
 
