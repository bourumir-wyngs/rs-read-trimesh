name: Rust

on:
  push:
    branches: [ "master" ]
  pull_request:
    branches: [ "master" ]

env:
  CARGO_TERM_COLOR: always

jobs:
  build:

    runs-on: ubuntu-latest

    steps:
    - uses: actions/checkout@v4
    - name: Build
      run: cargo build --verbose
<<<<<<< HEAD
    - name: Run tests parry 0.17
      run: cargo test --verbose
    - name: Run tests parry 0.18
      run: cargo test --features use-parry-18 --no-default-features
=======
    - name: Run tests parry 0.14 to 0.17 (default)
      run: cargo test --verbose
    - name: Run tests parry 0.18
      run: cargo test --verbose --features use-parry-18 --no-default-features
    - name: Run tests parry 0.9 to 0.13 (legacy)
      run: cargo test --verbose --features use-parry-9_13 --no-default-features
>>>>>>> 2999a274
<|MERGE_RESOLUTION|>--- conflicted
+++ resolved
@@ -18,16 +18,9 @@
     - uses: actions/checkout@v4
     - name: Build
       run: cargo build --verbose
-<<<<<<< HEAD
-    - name: Run tests parry 0.17
-      run: cargo test --verbose
-    - name: Run tests parry 0.18
-      run: cargo test --features use-parry-18 --no-default-features
-=======
     - name: Run tests parry 0.14 to 0.17 (default)
       run: cargo test --verbose
     - name: Run tests parry 0.18
       run: cargo test --verbose --features use-parry-18 --no-default-features
     - name: Run tests parry 0.9 to 0.13 (legacy)
-      run: cargo test --verbose --features use-parry-9_13 --no-default-features
->>>>>>> 2999a274
+      run: cargo test --verbose --features use-parry-9_13 --no-default-features